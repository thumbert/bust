use duckdb::Connection;
use flate2::read::GzDecoder;
use jiff::civil::*;
use jiff::Timestamp;
use jiff::Zoned;
use log::error;
use log::info;
use serde::Serialize;
use serde_json::Value;
use std::error::Error;
use std::fs;
use std::fs::File;
use std::io;
use std::io::Read;
use std::path::Path;
use std::process::Command;
use std::str::FromStr;

<<<<<<< HEAD
=======

#[derive(Clone)]
>>>>>>> b35a8a81
pub struct SingleSourceContingencyArchive {
    pub base_dir: String,
    pub duckdb_path: String,
}

// struct Row {
//     datetime: Zoned,
// }

impl SingleSourceContingencyArchive {
<<<<<<< HEAD
    /// Return the json filename for the day.  Does not check if the file exists.  
    pub fn filename(&self, date: &Date) -> String {
        self.base_dir.to_owned()
            + "/Raw/"
            + &date.year().to_string()
            + "/ssc_"
            + &date.to_string()
            + ".json"
    }

    /// Upload each individual day to DuckDB.
    /// Assumes a json.gz file exists.  Skips the day if it doesn't exist.   
    pub fn update_duckdb(&self, days: Vec<Date>) -> Result<(), Box<dyn Error>> {
        let conn = Connection::open(self.duckdb_path.clone())?;
        conn.execute_batch(
            r"
            CREATE TABLE IF NOT EXISTS WaterLevel (
                station_id VARCHAR NOT NULL,
                hour_beginning TIMESTAMP NOT NULL,
                value DOUBLE NOT NULL, 
            );",
        )?;

        for day in days {
            // extract the water level data
            let path = self.filename(&day) + ".gz";
            if !Path::new(&path).exists() {
                info!("No file for {}.  Skipping", day);
                continue;
            }
            let xs = self.process_file(&path, Variable::WaterLevel)?;
            let path = self.base_dir.clone() + &format!("/tmp/water_level_data_{}.csv", day);
            let mut wtr = csv::Writer::from_path(path)?;
            for x in xs {
                wtr.serialize(x)?;
            }
            wtr.flush()?;

            // insert into duckdb
            let query = format!(
                r"
            INSERT INTO WaterLevel
                SELECT station_id, hour_beginning, value 
                FROM read_csv('{}/tmp/water_level_data_{}.csv', 
                    header = true) 
                EXCEPT SELECT * FROM WaterLevel;    
            ",
                self.base_dir, day
            );
            match conn.execute(&query, []) {
                Ok(updated) => info!("{} rows were updated", updated),
                Err(e) => error!("{}", e),
            }
        }
        let _ = conn.close();

        Ok(())
    }

    // Get metadata about all the stations from a file
    // pub fn read_station_metadata(&self, path: &String) -> Result<Vec<StationInfo>, Box<dyn Error>> {
    //     let mut file = File::open(path).unwrap();
    //     // accept both a json or a json.gz file
    //     let ext = Path::new(path).extension().unwrap();
    //     let v: Value = match ext.to_str().unwrap() {
    //         "json" => {
    //             let mut buffer = String::new();
    //             file.read_to_string(&mut buffer).unwrap();
    //             serde_json::from_str(&buffer)?
    //         }
    //         "gz" => {
    //             let rdr = GzDecoder::new(file);
    //             serde_json::from_reader(rdr)?
    //         }
    //         _ => return Err(format!("Invalid file format {:?}", ext).into()),
    //     };

    //     let station = match &v["Station"] {
    //         Value::Array(v) => v,
    //         _ => panic!("Wrong file format"),
    //     };

    //     let mut station_info: Vec<StationInfo> = Vec::new();
    //     for e in station.iter() {
    //         let start = Date::strptime("%Y/%m/%d", e["date debut"].as_str().unwrap());
    //         let end = match Date::strptime("%Y/%m/%d", e["date fin"].to_string()) {
    //             Ok(d) => Some(d),
    //             Err(_) => None,
    //         };
    //         // println!("{:?}", e);
    //         let one = StationInfo {
    //             code_region_qc: e["CodeRegionQC"].as_str().unwrap().parse::<i32>().unwrap(),
    //             region_name: e["RegionQC"].as_str().unwrap().to_string(),
    //             start_date: start.unwrap(),
    //             end_date: end,
    //             station_id: e["identifiant"].as_str().unwrap().to_string(),
    //             station_name: e["nom"].as_str().unwrap().to_string(),
    //             coord_x: e["xcoord"].as_str().unwrap().parse::<f32>().unwrap(),
    //             coord_y: e["ycoord"].as_str().unwrap().parse::<f32>().unwrap(),
    //             coord_z: None,
    //         };
    //         // println!("{:?}", one);
    //         station_info.push(one);
    //     }
    //     station_info.sort_by(|a, b| a.station_name.cmp(&b.station_name));

    //     Ok(station_info)
    // }

    /// Process a daily json.gz file .  
    pub fn process_file(
        &self,
        path: &String,
    ) -> Result<Vec<StationData>, Box<dyn Error>> {
        let mut file = File::open(path).unwrap();
        // accept both a json or a json.gz file
        let ext = Path::new(path).extension().unwrap();
        let v: Value = match ext.to_str().unwrap() {
            "json" => {
                let mut buffer = String::new();
                file.read_to_string(&mut buffer).unwrap();
                serde_json::from_str(&buffer)?
            }
            "gz" => {
                let rdr = GzDecoder::new(file);
                serde_json::from_reader(rdr)?
            }
            _ => return Err(format!("Invalid file format {:?}", ext).into()),
        };

        let station = match &v["Station"] {
            Value::Array(v) => v,
            _ => return Err("Wrong Station field format".to_string().into()),
        };

        let mut hourly_data: Vec<StationData> = Vec::new();
        for e in station.iter() {
            let data = match &e["Composition"] {
                Value::Array(v) => v,
                _ => return Err("Wrong Composition field format".to_string().into()),
            };
            let station_id = e["identifiant"].as_str().unwrap().to_string();

            for f in data.iter() {
                // println!("{:?}", f);
                let obs = match &f["Donnees"] {
                    Value::Object(v) => v,
                    _ => return Err(format!("Wrong Donnees field format: {}", e["Donnees"]).into()),
                };
                let var = f["type_point_donnee"]
                    .as_str()
                    .unwrap()
                    .parse::<Variable>()
                    .unwrap();
                if var != variable {
                    continue;
                }
                let uom = f["nom_unite_mesure"].as_str().unwrap().to_string();
                let frequency = f["pas_temps"]
                    .as_str()
                    .unwrap()
                    .parse::<Frequency>()
                    .unwrap();
                let measure_type = f["type_mesure"]
                    .as_str()
                    .unwrap()
                    .parse::<MeasurementType>()
                    .unwrap();

                for (k, v) in obs.into_iter() {
                    let hour_beginning: Timestamp = k.replace("/", "-").parse().unwrap();
                    let value = match v {
                        Value::String(e) => e.parse::<f32>(),
                        _ => return Err(format!("Expected a string, got {v}").into()),
                    };
                    let one = StationData {
                        station_id: station_id.clone(),
                        unit_of_measure: uom.clone(),
                        frequency,
                        measure_type,
                        variable,
                        hour_beginning,
                        value: value.unwrap(),
                    };
                    hourly_data.push(one);
                }
            }
        }

        Ok(hourly_data)
    }

    /// Data is updated every 5 min or so
    pub fn download_file(&self, date: Date) -> Result<(), Box<dyn Error>> {
        let yyyymmdd = date.strftime("%Y%m%d");
        super::lib_isoexpress::download_file(
            format!("https://webservices.iso-ne.com/api/v1.1/singlesrccontingencylimits/day/{}", yyyymmdd),
            true,
            Some("application/json".to_string()),
            Path::new(&self.filename(&date)),
            true
        )
    }
=======
    //     /// Return the json filename for the day.  Does not check if the file exists.
    //     pub fn filename(&self, date: &Date) -> String {
    //         self.base_dir.to_owned()
    //             + "/Raw/"
    //             + &date.year().to_string()
    //             + "/ssc_"
    //             + &date.to_string()
    //             + ".json"
    //     }

    //     /// Upload each individual day to DuckDB.
    //     /// Assumes a json.gz file exists.  Skips the day if it doesn't exist.
    //     pub fn update_duckdb(&self, days: Vec<Date>) -> Result<(), Box<dyn Error>> {
    //         let conn = Connection::open(self.duckdb_path.clone())?;
    //         conn.execute_batch(
    //             r"
    //             CREATE TABLE IF NOT EXISTS WaterLevel (
    //                 station_id VARCHAR NOT NULL,
    //                 hour_beginning TIMESTAMP NOT NULL,
    //                 value DOUBLE NOT NULL,
    //             );",
    //         )?;

    //         for day in days {
    //             // extract the water level data
    //             let path = self.filename(&day) + ".gz";
    //             if !Path::new(&path).exists() {
    //                 info!("No file for {}.  Skipping", day);
    //                 continue;
    //             }
    //             let xs = self.process_file(&path, Variable::WaterLevel)?;
    //             let path = self.base_dir.clone() + &format!("/tmp/water_level_data_{}.csv", day);
    //             let mut wtr = csv::Writer::from_path(path)?;
    //             for x in xs {
    //                 wtr.serialize(x)?;
    //             }
    //             wtr.flush()?;

    //             // insert into duckdb
    //             let query = format!(
    //                 r"
    //             INSERT INTO WaterLevel
    //                 SELECT station_id, hour_beginning, value
    //                 FROM read_csv('{}/tmp/water_level_data_{}.csv',
    //                     header = true)
    //                 EXCEPT SELECT * FROM WaterLevel;
    //             ",
    //                 self.base_dir, day
    //             );
    //             match conn.execute(&query, []) {
    //                 Ok(updated) => info!("{} rows were updated", updated),
    //                 Err(e) => error!("{}", e),
    //             }
    //         }
    //         let _ = conn.close();

    //         Ok(())
    //     }

    //     // Get metadata about all the stations from a file
    //     // pub fn read_station_metadata(&self, path: &String) -> Result<Vec<StationInfo>, Box<dyn Error>> {
    //     //     let mut file = File::open(path).unwrap();
    //     //     // accept both a json or a json.gz file
    //     //     let ext = Path::new(path).extension().unwrap();
    //     //     let v: Value = match ext.to_str().unwrap() {
    //     //         "json" => {
    //     //             let mut buffer = String::new();
    //     //             file.read_to_string(&mut buffer).unwrap();
    //     //             serde_json::from_str(&buffer)?
    //     //         }
    //     //         "gz" => {
    //     //             let rdr = GzDecoder::new(file);
    //     //             serde_json::from_reader(rdr)?
    //     //         }
    //     //         _ => return Err(format!("Invalid file format {:?}", ext).into()),
    //     //     };

    //     //     let station = match &v["Station"] {
    //     //         Value::Array(v) => v,
    //     //         _ => panic!("Wrong file format"),
    //     //     };

    //     //     let mut station_info: Vec<StationInfo> = Vec::new();
    //     //     for e in station.iter() {
    //     //         let start = Date::strptime("%Y/%m/%d", e["date debut"].as_str().unwrap());
    //     //         let end = match Date::strptime("%Y/%m/%d", e["date fin"].to_string()) {
    //     //             Ok(d) => Some(d),
    //     //             Err(_) => None,
    //     //         };
    //     //         // println!("{:?}", e);
    //     //         let one = StationInfo {
    //     //             code_region_qc: e["CodeRegionQC"].as_str().unwrap().parse::<i32>().unwrap(),
    //     //             region_name: e["RegionQC"].as_str().unwrap().to_string(),
    //     //             start_date: start.unwrap(),
    //     //             end_date: end,
    //     //             station_id: e["identifiant"].as_str().unwrap().to_string(),
    //     //             station_name: e["nom"].as_str().unwrap().to_string(),
    //     //             coord_x: e["xcoord"].as_str().unwrap().parse::<f32>().unwrap(),
    //     //             coord_y: e["ycoord"].as_str().unwrap().parse::<f32>().unwrap(),
    //     //             coord_z: None,
    //     //         };
    //     //         // println!("{:?}", one);
    //     //         station_info.push(one);
    //     //     }
    //     //     station_info.sort_by(|a, b| a.station_name.cmp(&b.station_name));

    //     //     Ok(station_info)
    //     // }

    //     /// Process a daily json.gz file .
    //     pub fn process_file(
    //         &self,
    //         path: &String,
    //     ) -> Result<Vec<StationData>, Box<dyn Error>> {
    //         let mut file = File::open(path).unwrap();
    //         // accept both a json or a json.gz file
    //         let ext = Path::new(path).extension().unwrap();
    //         let v: Value = match ext.to_str().unwrap() {
    //             "json" => {
    //                 let mut buffer = String::new();
    //                 file.read_to_string(&mut buffer).unwrap();
    //                 serde_json::from_str(&buffer)?
    //             }
    //             "gz" => {
    //                 let rdr = GzDecoder::new(file);
    //                 serde_json::from_reader(rdr)?
    //             }
    //             _ => return Err(format!("Invalid file format {:?}", ext).into()),
    //         };

    //         let station = match &v["Station"] {
    //             Value::Array(v) => v,
    //             _ => return Err("Wrong Station field format".to_string().into()),
    //         };

    //         let mut hourly_data: Vec<StationData> = Vec::new();
    //         for e in station.iter() {
    //             let data = match &e["Composition"] {
    //                 Value::Array(v) => v,
    //                 _ => return Err("Wrong Composition field format".to_string().into()),
    //             };
    //             let station_id = e["identifiant"].as_str().unwrap().to_string();

    //             for f in data.iter() {
    //                 // println!("{:?}", f);
    //                 let obs = match &f["Donnees"] {
    //                     Value::Object(v) => v,
    //                     _ => return Err(format!("Wrong Donnees field format: {}", e["Donnees"]).into()),
    //                 };
    //                 let var = f["type_point_donnee"]
    //                     .as_str()
    //                     .unwrap()
    //                     .parse::<Variable>()
    //                     .unwrap();
    //                 if var != variable {
    //                     continue;
    //                 }
    //                 let uom = f["nom_unite_mesure"].as_str().unwrap().to_string();
    //                 let frequency = f["pas_temps"]
    //                     .as_str()
    //                     .unwrap()
    //                     .parse::<Frequency>()
    //                     .unwrap();
    //                 let measure_type = f["type_mesure"]
    //                     .as_str()
    //                     .unwrap()
    //                     .parse::<MeasurementType>()
    //                     .unwrap();

    //                 for (k, v) in obs.into_iter() {
    //                     let hour_beginning: Timestamp = k.replace("/", "-").parse().unwrap();
    //                     let value = match v {
    //                         Value::String(e) => e.parse::<f32>(),
    //                         _ => return Err(format!("Expected a string, got {v}").into()),
    //                     };
    //                     let one = StationData {
    //                         station_id: station_id.clone(),
    //                         unit_of_measure: uom.clone(),
    //                         frequency,
    //                         measure_type,
    //                         variable,
    //                         hour_beginning,
    //                         value: value.unwrap(),
    //                     };
    //                     hourly_data.push(one);
    //                 }
    //             }
    //         }

    //         Ok(hourly_data)
    //     }

    //     /// Data is updated every 5 min or so
    //     pub fn download_file(&self, date: Date) -> Result<(), Box<dyn Error>> {
    //         let yyyymmdd = date.strftime("%Y%m%d");
    //         super::lib_isoexpress::download_file(
    //             format!("https://webservices.iso-ne.com/api/v1.1/singlesrccontingencylimits/day/{}", yyyymmdd),
    //             true,
    //             Some("application/json".to_string()),
    //             Path::new(&self.filename(&date)),
    //             true
    //         )
    //     }
>>>>>>> b35a8a81
}

#[cfg(test)]
mod tests {

    use jiff::{civil::date, ToSpan};
    use std::error::Error;

    use crate::db::prod_db::ProdDb;

    use super::*;

<<<<<<< HEAD
    #[ignore]
    #[test]
    fn update_db() -> Result<(), Box<dyn Error>> {
        let _ = env_logger::builder()
            .filter_level(log::LevelFilter::Info)
            .is_test(true)
            .try_init();
        let archive = ProdDb::hq_hydro_data();
        // let days = vec![date(2024, 12, 4), date(2024, 12, 5), date(2024, 12, 6)];
        let days = date(2024, 12, 8).series(1.day()).take(5).collect();
        
        archive.update_duckdb(days)
    }
=======
//     #[ignore]
//     #[test]
//     fn update_db() -> Result<(), Box<dyn Error>> {
//         let _ = env_logger::builder()
//             .filter_level(log::LevelFilter::Info)
//             .is_test(true)
//             .try_init();
//         let archive = ProdDb::hq_hydro_data();
//         // let days = vec![date(2024, 12, 4), date(2024, 12, 5), date(2024, 12, 6)];
//         let days = date(2024, 12, 8).series(1.day()).take(5).collect();

//         archive.update_duckdb(days)
//     }
>>>>>>> b35a8a81

    // #[test]
    // fn process_hourly_level_data() -> Result<(), Box<dyn Error>> {
    //     let archive = ProdDb::hq_hydro_data();
    //     let day = date(2024, 12, 5);
    //     let path = archive.filename(&day) + ".gz";
    //     let xs = archive.process_hourly_observations(&path, Variable::WaterLevel)?;
    //     assert_eq!(xs.len(), 72324);
    //     Ok(())
    // }

    #[test]
    fn read_metadata() -> Result<(), Box<dyn Error>> {
        let archive = ProdDb::hq_hydro_data();
        let path = archive.filename(&date(2024, 12, 4)) + ".gz";
        let stations = archive.read_station_metadata(&path)?;
        assert_eq!(stations.len(), 417);

        // let mut wtr = csv::Writer::from_writer(io::stdout());
        // for station in stations {
        //     wtr.serialize(station)?;
        // }
        // wtr.flush()?;
        Ok(())
    }

    #[ignore]
    #[test]
    fn download_file() -> Result<(), Box<dyn Error>> {
        dotenvy::from_path(Path::new(".env/test.env")).unwrap();
        let archive = ProdDb::isone_single_source_contingency();
        archive.download_file(date(2025, 1, 9))?;
        Ok(())
    }
}<|MERGE_RESOLUTION|>--- conflicted
+++ resolved
@@ -1,37 +1,16 @@
 use duckdb::Connection;
-use flate2::read::GzDecoder;
 use jiff::civil::*;
-use jiff::Timestamp;
-use jiff::Zoned;
-use log::error;
 use log::info;
-use serde::Serialize;
-use serde_json::Value;
 use std::error::Error;
-use std::fs;
-use std::fs::File;
-use std::io;
-use std::io::Read;
 use std::path::Path;
-use std::process::Command;
-use std::str::FromStr;
-
-<<<<<<< HEAD
-=======
 
 #[derive(Clone)]
->>>>>>> b35a8a81
 pub struct SingleSourceContingencyArchive {
     pub base_dir: String,
     pub duckdb_path: String,
 }
 
-// struct Row {
-//     datetime: Zoned,
-// }
-
 impl SingleSourceContingencyArchive {
-<<<<<<< HEAD
     /// Return the json filename for the day.  Does not check if the file exists.  
     pub fn filename(&self, date: &Date) -> String {
         self.base_dir.to_owned()
@@ -42,417 +21,80 @@
             + ".json"
     }
 
+    /// Data is updated every 5 min or so
+    pub fn download_file(&self, date: Date) -> Result<(), Box<dyn Error>> {
+        let yyyymmdd = date.strftime("%Y%m%d");
+        super::lib_isoexpress::download_file(
+            format!(
+                "https://webservices.iso-ne.com/api/v1.1/singlesrccontingencylimits/day/{}",
+                yyyymmdd
+            ),
+            true,
+            Some("application/json".to_string()),
+            Path::new(&self.filename(&date)),
+            true,
+        )
+    }
+
     /// Upload each individual day to DuckDB.
-    /// Assumes a json.gz file exists.  Skips the day if it doesn't exist.   
+    /// Assumes a json.gz file exists.  Skips the day if it doesn't exist.
     pub fn update_duckdb(&self, days: Vec<Date>) -> Result<(), Box<dyn Error>> {
         let conn = Connection::open(self.duckdb_path.clone())?;
         conn.execute_batch(
             r"
-            CREATE TABLE IF NOT EXISTS WaterLevel (
-                station_id VARCHAR NOT NULL,
-                hour_beginning TIMESTAMP NOT NULL,
-                value DOUBLE NOT NULL, 
-            );",
+                CREATE TABLE IF NOT EXISTS WaterLevel (
+                    station_id VARCHAR NOT NULL,
+                    hour_beginning TIMESTAMP NOT NULL,
+                    value DOUBLE NOT NULL,
+                );",
         )?;
 
-        for day in days {
-            // extract the water level data
-            let path = self.filename(&day) + ".gz";
-            if !Path::new(&path).exists() {
-                info!("No file for {}.  Skipping", day);
-                continue;
-            }
-            let xs = self.process_file(&path, Variable::WaterLevel)?;
-            let path = self.base_dir.clone() + &format!("/tmp/water_level_data_{}.csv", day);
-            let mut wtr = csv::Writer::from_path(path)?;
-            for x in xs {
-                wtr.serialize(x)?;
-            }
-            wtr.flush()?;
+        // for day in days {
+        //     // extract the water level data
+        //     let path = self.filename(&day) + ".gz";
+        //     if !Path::new(&path).exists() {
+        //         info!("No file for {}.  Skipping", day);
+        //         continue;
+        //     }
+        //     let xs = self.process_file(&path, Variable::WaterLevel)?;
+        //     let path = self.base_dir.clone() + &format!("/tmp/water_level_data_{}.csv", day);
+        //     let mut wtr = csv::Writer::from_path(path)?;
+        //     for x in xs {
+        //         wtr.serialize(x)?;
+        //     }
+        //     wtr.flush()?;
 
-            // insert into duckdb
-            let query = format!(
-                r"
-            INSERT INTO WaterLevel
-                SELECT station_id, hour_beginning, value 
-                FROM read_csv('{}/tmp/water_level_data_{}.csv', 
-                    header = true) 
-                EXCEPT SELECT * FROM WaterLevel;    
-            ",
-                self.base_dir, day
-            );
-            match conn.execute(&query, []) {
-                Ok(updated) => info!("{} rows were updated", updated),
-                Err(e) => error!("{}", e),
-            }
-        }
-        let _ = conn.close();
+        //     // insert into duckdb
+        //     let query = format!(
+        //         r"
+        //         INSERT INTO WaterLevel
+        //             SELECT station_id, hour_beginning, value
+        //             FROM read_csv('{}/tmp/water_level_data_{}.csv',
+        //                 header = true)
+        //             EXCEPT SELECT * FROM WaterLevel;
+        //         ",
+        //         self.base_dir, day
+        //     );
+        //     match conn.execute(&query, []) {
+        //         Ok(updated) => info!("{} rows were updated", updated),
+        //         Err(e) => error!("{}", e),
+        //     }
+        // }
 
         Ok(())
     }
-
-    // Get metadata about all the stations from a file
-    // pub fn read_station_metadata(&self, path: &String) -> Result<Vec<StationInfo>, Box<dyn Error>> {
-    //     let mut file = File::open(path).unwrap();
-    //     // accept both a json or a json.gz file
-    //     let ext = Path::new(path).extension().unwrap();
-    //     let v: Value = match ext.to_str().unwrap() {
-    //         "json" => {
-    //             let mut buffer = String::new();
-    //             file.read_to_string(&mut buffer).unwrap();
-    //             serde_json::from_str(&buffer)?
-    //         }
-    //         "gz" => {
-    //             let rdr = GzDecoder::new(file);
-    //             serde_json::from_reader(rdr)?
-    //         }
-    //         _ => return Err(format!("Invalid file format {:?}", ext).into()),
-    //     };
-
-    //     let station = match &v["Station"] {
-    //         Value::Array(v) => v,
-    //         _ => panic!("Wrong file format"),
-    //     };
-
-    //     let mut station_info: Vec<StationInfo> = Vec::new();
-    //     for e in station.iter() {
-    //         let start = Date::strptime("%Y/%m/%d", e["date debut"].as_str().unwrap());
-    //         let end = match Date::strptime("%Y/%m/%d", e["date fin"].to_string()) {
-    //             Ok(d) => Some(d),
-    //             Err(_) => None,
-    //         };
-    //         // println!("{:?}", e);
-    //         let one = StationInfo {
-    //             code_region_qc: e["CodeRegionQC"].as_str().unwrap().parse::<i32>().unwrap(),
-    //             region_name: e["RegionQC"].as_str().unwrap().to_string(),
-    //             start_date: start.unwrap(),
-    //             end_date: end,
-    //             station_id: e["identifiant"].as_str().unwrap().to_string(),
-    //             station_name: e["nom"].as_str().unwrap().to_string(),
-    //             coord_x: e["xcoord"].as_str().unwrap().parse::<f32>().unwrap(),
-    //             coord_y: e["ycoord"].as_str().unwrap().parse::<f32>().unwrap(),
-    //             coord_z: None,
-    //         };
-    //         // println!("{:?}", one);
-    //         station_info.push(one);
-    //     }
-    //     station_info.sort_by(|a, b| a.station_name.cmp(&b.station_name));
-
-    //     Ok(station_info)
-    // }
-
-    /// Process a daily json.gz file .  
-    pub fn process_file(
-        &self,
-        path: &String,
-    ) -> Result<Vec<StationData>, Box<dyn Error>> {
-        let mut file = File::open(path).unwrap();
-        // accept both a json or a json.gz file
-        let ext = Path::new(path).extension().unwrap();
-        let v: Value = match ext.to_str().unwrap() {
-            "json" => {
-                let mut buffer = String::new();
-                file.read_to_string(&mut buffer).unwrap();
-                serde_json::from_str(&buffer)?
-            }
-            "gz" => {
-                let rdr = GzDecoder::new(file);
-                serde_json::from_reader(rdr)?
-            }
-            _ => return Err(format!("Invalid file format {:?}", ext).into()),
-        };
-
-        let station = match &v["Station"] {
-            Value::Array(v) => v,
-            _ => return Err("Wrong Station field format".to_string().into()),
-        };
-
-        let mut hourly_data: Vec<StationData> = Vec::new();
-        for e in station.iter() {
-            let data = match &e["Composition"] {
-                Value::Array(v) => v,
-                _ => return Err("Wrong Composition field format".to_string().into()),
-            };
-            let station_id = e["identifiant"].as_str().unwrap().to_string();
-
-            for f in data.iter() {
-                // println!("{:?}", f);
-                let obs = match &f["Donnees"] {
-                    Value::Object(v) => v,
-                    _ => return Err(format!("Wrong Donnees field format: {}", e["Donnees"]).into()),
-                };
-                let var = f["type_point_donnee"]
-                    .as_str()
-                    .unwrap()
-                    .parse::<Variable>()
-                    .unwrap();
-                if var != variable {
-                    continue;
-                }
-                let uom = f["nom_unite_mesure"].as_str().unwrap().to_string();
-                let frequency = f["pas_temps"]
-                    .as_str()
-                    .unwrap()
-                    .parse::<Frequency>()
-                    .unwrap();
-                let measure_type = f["type_mesure"]
-                    .as_str()
-                    .unwrap()
-                    .parse::<MeasurementType>()
-                    .unwrap();
-
-                for (k, v) in obs.into_iter() {
-                    let hour_beginning: Timestamp = k.replace("/", "-").parse().unwrap();
-                    let value = match v {
-                        Value::String(e) => e.parse::<f32>(),
-                        _ => return Err(format!("Expected a string, got {v}").into()),
-                    };
-                    let one = StationData {
-                        station_id: station_id.clone(),
-                        unit_of_measure: uom.clone(),
-                        frequency,
-                        measure_type,
-                        variable,
-                        hour_beginning,
-                        value: value.unwrap(),
-                    };
-                    hourly_data.push(one);
-                }
-            }
-        }
-
-        Ok(hourly_data)
-    }
-
-    /// Data is updated every 5 min or so
-    pub fn download_file(&self, date: Date) -> Result<(), Box<dyn Error>> {
-        let yyyymmdd = date.strftime("%Y%m%d");
-        super::lib_isoexpress::download_file(
-            format!("https://webservices.iso-ne.com/api/v1.1/singlesrccontingencylimits/day/{}", yyyymmdd),
-            true,
-            Some("application/json".to_string()),
-            Path::new(&self.filename(&date)),
-            true
-        )
-    }
-=======
-    //     /// Return the json filename for the day.  Does not check if the file exists.
-    //     pub fn filename(&self, date: &Date) -> String {
-    //         self.base_dir.to_owned()
-    //             + "/Raw/"
-    //             + &date.year().to_string()
-    //             + "/ssc_"
-    //             + &date.to_string()
-    //             + ".json"
-    //     }
-
-    //     /// Upload each individual day to DuckDB.
-    //     /// Assumes a json.gz file exists.  Skips the day if it doesn't exist.
-    //     pub fn update_duckdb(&self, days: Vec<Date>) -> Result<(), Box<dyn Error>> {
-    //         let conn = Connection::open(self.duckdb_path.clone())?;
-    //         conn.execute_batch(
-    //             r"
-    //             CREATE TABLE IF NOT EXISTS WaterLevel (
-    //                 station_id VARCHAR NOT NULL,
-    //                 hour_beginning TIMESTAMP NOT NULL,
-    //                 value DOUBLE NOT NULL,
-    //             );",
-    //         )?;
-
-    //         for day in days {
-    //             // extract the water level data
-    //             let path = self.filename(&day) + ".gz";
-    //             if !Path::new(&path).exists() {
-    //                 info!("No file for {}.  Skipping", day);
-    //                 continue;
-    //             }
-    //             let xs = self.process_file(&path, Variable::WaterLevel)?;
-    //             let path = self.base_dir.clone() + &format!("/tmp/water_level_data_{}.csv", day);
-    //             let mut wtr = csv::Writer::from_path(path)?;
-    //             for x in xs {
-    //                 wtr.serialize(x)?;
-    //             }
-    //             wtr.flush()?;
-
-    //             // insert into duckdb
-    //             let query = format!(
-    //                 r"
-    //             INSERT INTO WaterLevel
-    //                 SELECT station_id, hour_beginning, value
-    //                 FROM read_csv('{}/tmp/water_level_data_{}.csv',
-    //                     header = true)
-    //                 EXCEPT SELECT * FROM WaterLevel;
-    //             ",
-    //                 self.base_dir, day
-    //             );
-    //             match conn.execute(&query, []) {
-    //                 Ok(updated) => info!("{} rows were updated", updated),
-    //                 Err(e) => error!("{}", e),
-    //             }
-    //         }
-    //         let _ = conn.close();
-
-    //         Ok(())
-    //     }
-
-    //     // Get metadata about all the stations from a file
-    //     // pub fn read_station_metadata(&self, path: &String) -> Result<Vec<StationInfo>, Box<dyn Error>> {
-    //     //     let mut file = File::open(path).unwrap();
-    //     //     // accept both a json or a json.gz file
-    //     //     let ext = Path::new(path).extension().unwrap();
-    //     //     let v: Value = match ext.to_str().unwrap() {
-    //     //         "json" => {
-    //     //             let mut buffer = String::new();
-    //     //             file.read_to_string(&mut buffer).unwrap();
-    //     //             serde_json::from_str(&buffer)?
-    //     //         }
-    //     //         "gz" => {
-    //     //             let rdr = GzDecoder::new(file);
-    //     //             serde_json::from_reader(rdr)?
-    //     //         }
-    //     //         _ => return Err(format!("Invalid file format {:?}", ext).into()),
-    //     //     };
-
-    //     //     let station = match &v["Station"] {
-    //     //         Value::Array(v) => v,
-    //     //         _ => panic!("Wrong file format"),
-    //     //     };
-
-    //     //     let mut station_info: Vec<StationInfo> = Vec::new();
-    //     //     for e in station.iter() {
-    //     //         let start = Date::strptime("%Y/%m/%d", e["date debut"].as_str().unwrap());
-    //     //         let end = match Date::strptime("%Y/%m/%d", e["date fin"].to_string()) {
-    //     //             Ok(d) => Some(d),
-    //     //             Err(_) => None,
-    //     //         };
-    //     //         // println!("{:?}", e);
-    //     //         let one = StationInfo {
-    //     //             code_region_qc: e["CodeRegionQC"].as_str().unwrap().parse::<i32>().unwrap(),
-    //     //             region_name: e["RegionQC"].as_str().unwrap().to_string(),
-    //     //             start_date: start.unwrap(),
-    //     //             end_date: end,
-    //     //             station_id: e["identifiant"].as_str().unwrap().to_string(),
-    //     //             station_name: e["nom"].as_str().unwrap().to_string(),
-    //     //             coord_x: e["xcoord"].as_str().unwrap().parse::<f32>().unwrap(),
-    //     //             coord_y: e["ycoord"].as_str().unwrap().parse::<f32>().unwrap(),
-    //     //             coord_z: None,
-    //     //         };
-    //     //         // println!("{:?}", one);
-    //     //         station_info.push(one);
-    //     //     }
-    //     //     station_info.sort_by(|a, b| a.station_name.cmp(&b.station_name));
-
-    //     //     Ok(station_info)
-    //     // }
-
-    //     /// Process a daily json.gz file .
-    //     pub fn process_file(
-    //         &self,
-    //         path: &String,
-    //     ) -> Result<Vec<StationData>, Box<dyn Error>> {
-    //         let mut file = File::open(path).unwrap();
-    //         // accept both a json or a json.gz file
-    //         let ext = Path::new(path).extension().unwrap();
-    //         let v: Value = match ext.to_str().unwrap() {
-    //             "json" => {
-    //                 let mut buffer = String::new();
-    //                 file.read_to_string(&mut buffer).unwrap();
-    //                 serde_json::from_str(&buffer)?
-    //             }
-    //             "gz" => {
-    //                 let rdr = GzDecoder::new(file);
-    //                 serde_json::from_reader(rdr)?
-    //             }
-    //             _ => return Err(format!("Invalid file format {:?}", ext).into()),
-    //         };
-
-    //         let station = match &v["Station"] {
-    //             Value::Array(v) => v,
-    //             _ => return Err("Wrong Station field format".to_string().into()),
-    //         };
-
-    //         let mut hourly_data: Vec<StationData> = Vec::new();
-    //         for e in station.iter() {
-    //             let data = match &e["Composition"] {
-    //                 Value::Array(v) => v,
-    //                 _ => return Err("Wrong Composition field format".to_string().into()),
-    //             };
-    //             let station_id = e["identifiant"].as_str().unwrap().to_string();
-
-    //             for f in data.iter() {
-    //                 // println!("{:?}", f);
-    //                 let obs = match &f["Donnees"] {
-    //                     Value::Object(v) => v,
-    //                     _ => return Err(format!("Wrong Donnees field format: {}", e["Donnees"]).into()),
-    //                 };
-    //                 let var = f["type_point_donnee"]
-    //                     .as_str()
-    //                     .unwrap()
-    //                     .parse::<Variable>()
-    //                     .unwrap();
-    //                 if var != variable {
-    //                     continue;
-    //                 }
-    //                 let uom = f["nom_unite_mesure"].as_str().unwrap().to_string();
-    //                 let frequency = f["pas_temps"]
-    //                     .as_str()
-    //                     .unwrap()
-    //                     .parse::<Frequency>()
-    //                     .unwrap();
-    //                 let measure_type = f["type_mesure"]
-    //                     .as_str()
-    //                     .unwrap()
-    //                     .parse::<MeasurementType>()
-    //                     .unwrap();
-
-    //                 for (k, v) in obs.into_iter() {
-    //                     let hour_beginning: Timestamp = k.replace("/", "-").parse().unwrap();
-    //                     let value = match v {
-    //                         Value::String(e) => e.parse::<f32>(),
-    //                         _ => return Err(format!("Expected a string, got {v}").into()),
-    //                     };
-    //                     let one = StationData {
-    //                         station_id: station_id.clone(),
-    //                         unit_of_measure: uom.clone(),
-    //                         frequency,
-    //                         measure_type,
-    //                         variable,
-    //                         hour_beginning,
-    //                         value: value.unwrap(),
-    //                     };
-    //                     hourly_data.push(one);
-    //                 }
-    //             }
-    //         }
-
-    //         Ok(hourly_data)
-    //     }
-
-    //     /// Data is updated every 5 min or so
-    //     pub fn download_file(&self, date: Date) -> Result<(), Box<dyn Error>> {
-    //         let yyyymmdd = date.strftime("%Y%m%d");
-    //         super::lib_isoexpress::download_file(
-    //             format!("https://webservices.iso-ne.com/api/v1.1/singlesrccontingencylimits/day/{}", yyyymmdd),
-    //             true,
-    //             Some("application/json".to_string()),
-    //             Path::new(&self.filename(&date)),
-    //             true
-    //         )
-    //     }
->>>>>>> b35a8a81
 }
 
 #[cfg(test)]
 mod tests {
 
     use jiff::{civil::date, ToSpan};
-    use std::error::Error;
+    use std::{error::Error, path::Path};
 
     use crate::db::prod_db::ProdDb;
 
     use super::*;
 
-<<<<<<< HEAD
     #[ignore]
     #[test]
     fn update_db() -> Result<(), Box<dyn Error>> {
@@ -460,51 +102,11 @@
             .filter_level(log::LevelFilter::Info)
             .is_test(true)
             .try_init();
-        let archive = ProdDb::hq_hydro_data();
+        let archive = ProdDb::isone_single_source_contingency();
         // let days = vec![date(2024, 12, 4), date(2024, 12, 5), date(2024, 12, 6)];
         let days = date(2024, 12, 8).series(1.day()).take(5).collect();
-        
+
         archive.update_duckdb(days)
-    }
-=======
-//     #[ignore]
-//     #[test]
-//     fn update_db() -> Result<(), Box<dyn Error>> {
-//         let _ = env_logger::builder()
-//             .filter_level(log::LevelFilter::Info)
-//             .is_test(true)
-//             .try_init();
-//         let archive = ProdDb::hq_hydro_data();
-//         // let days = vec![date(2024, 12, 4), date(2024, 12, 5), date(2024, 12, 6)];
-//         let days = date(2024, 12, 8).series(1.day()).take(5).collect();
-
-//         archive.update_duckdb(days)
-//     }
->>>>>>> b35a8a81
-
-    // #[test]
-    // fn process_hourly_level_data() -> Result<(), Box<dyn Error>> {
-    //     let archive = ProdDb::hq_hydro_data();
-    //     let day = date(2024, 12, 5);
-    //     let path = archive.filename(&day) + ".gz";
-    //     let xs = archive.process_hourly_observations(&path, Variable::WaterLevel)?;
-    //     assert_eq!(xs.len(), 72324);
-    //     Ok(())
-    // }
-
-    #[test]
-    fn read_metadata() -> Result<(), Box<dyn Error>> {
-        let archive = ProdDb::hq_hydro_data();
-        let path = archive.filename(&date(2024, 12, 4)) + ".gz";
-        let stations = archive.read_station_metadata(&path)?;
-        assert_eq!(stations.len(), 417);
-
-        // let mut wtr = csv::Writer::from_writer(io::stdout());
-        // for station in stations {
-        //     wtr.serialize(station)?;
-        // }
-        // wtr.flush()?;
-        Ok(())
     }
 
     #[ignore]
